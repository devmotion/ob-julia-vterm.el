--- conflicted
+++ resolved
@@ -58,6 +58,7 @@
 
 (defun org-babel-julia-vterm--make-str-to-run (result-type verbose src-file out-file)
   "Make Julia code that load-s SRC-FILE and save-s the result to OUT-FILE, depending on RESULT-TYPE and VERBOSE."
+  (message "verbose = %s" verbose)
   (format
    (cond ((eq result-type 'output)
 	  (cond (verbose "\
@@ -179,35 +180,32 @@
 	    (session     (nth 1 current))
 	    (result-type (nth 2 current))
 	    (src-file    (nth 4 current))
-	    (out-file    (nth 5 current)))
+	    (out-file    (nth 5 current))
+	    (verbose     (member "verbose" (nth 3 current))))
+	(message "cur 3 = %s" (nth 3 current))
 	(unless (assoc uuid org-babel-julia-vterm--evaluation-watches)
 	  (let ((desc (file-notify-add-watch
 		       out-file '(change)
 		       (org-babel-julia-vterm--evaluation-completed-callback-func))))
 	    (push (cons uuid desc) org-babel-julia-vterm--evaluation-watches))
 	  (julia-vterm-paste-string
-	   (org-babel-julia-vterm--make-str-to-run result-type src-file out-file)
+	   (org-babel-julia-vterm--make-str-to-run result-type verbose src-file out-file)
 	   session))))))
 
 (defun org-babel-julia-vterm-evaluate (session body result-type params)
   "Evaluate BODY as Julia code in a julia-vterm buffer specified with SESSION."
   (let ((src-file (org-babel-temp-file "julia-vterm-src-"))
 	(out-file (org-babel-temp-file "julia-vterm-out-"))
-<<<<<<< HEAD
-	(src (org-babel-julia-vterm--wrap-body result-type session body))
+	(verbose (member "verbose" (cdr (assq :result-params params))))
+	(src (org-babel-julia-vterm--wrap-body session body))
 	(elm (org-element-context))
 	(uuid (org-id-uuid)))
     (message "from %s, to %s" (org-element-property :begin elm) (org-element-property :end elm))
-=======
-	(verbose (member "verbose" (cdr (assq :result-params params))))
-	(src (org-babel-julia-vterm--wrap-body session body)))
->>>>>>> 444aa5bf
     (with-temp-file src-file (insert src))
     (when org-babel-julia-vterm-debug
       (julia-vterm-paste-string
        (format "#= params ======\n%s\n== src =========\n%s===============#\n" params src)
        session))
-<<<<<<< HEAD
     (let ((srcfrom (make-marker))
 	  (srcto (make-marker)))
       (set-marker srcfrom (org-element-property :begin elm))
@@ -217,24 +215,6 @@
        uuid session result-type params src-file out-file (current-buffer) srcfrom srcto))
     (org-babel-julia-vterm--process-evaluation-queue)
     (concat "Executing... " (substring uuid 0 8))))
-=======
-    (julia-vterm-paste-string
-     (org-babel-julia-vterm--make-str-to-run result-type verbose src-file out-file)
-     session)
-    (let ((c 0))
-      (while (and (< c 100) (= 0 (file-attribute-size (file-attributes out-file))))
-	(sit-for 0.1)
-	(setq c (1+ c))))
-    (with-temp-buffer
-      (insert-file-contents out-file)
-      (let ((bs (buffer-string)))
-	(if (catch 'loop
-	      (dolist (line (split-string bs "\n"))
-		(if (> (length line) 12000)
-		    (throw 'loop t))))
-	    "Output suppressed (line too long)"
-	  bs)))))
->>>>>>> 444aa5bf
 
 (add-to-list 'org-src-lang-modes '("julia-vterm" . "julia"))
 
